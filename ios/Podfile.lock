--- conflicted
+++ resolved
@@ -385,7 +385,7 @@
   - EXConstants (5.0.0):
     - UMConstantsInterface
     - UMCore
-  - EXContacts (5.0.0):
+  - EXContacts (5.0.1):
     - UMCore
     - UMFileSystemInterface
     - UMPermissionsInterface
@@ -399,16 +399,10 @@
     - FBSDKLoginKit
     - UMConstantsInterface
     - UMCore
-<<<<<<< HEAD
-  - EXFaceDetector (5.0.0-rc.0):
+  - EXFaceDetector (5.0.0):
     - Firebase/Core
     - Firebase/MLVision
     - Firebase/MLVisionFaceModel
-=======
-  - EXFaceDetector (5.0.0):
-    - GoogleMobileVision/FaceDetector (~> 1.1.0)
-    - GoogleMobileVision/MVDataOutput (~> 1.1.0)
->>>>>>> af28e265
     - UMCore
     - UMFaceDetectorInterface
   - EXFileSystem (5.0.0):
@@ -434,14 +428,10 @@
     - UMCore
     - UMFileSystemInterface
     - UMImageLoaderInterface
-  - EXImagePicker (5.0.0):
+  - EXImagePicker (5.0.1):
     - UMCore
     - UMFileSystemInterface
-<<<<<<< HEAD
-  - EXKeepAwake (5.0.0-rc.1):
-=======
   - EXKeepAwake (5.0.0):
->>>>>>> af28e265
     - UMCore
   - EXLinearGradient (5.0.0):
     - UMCore
@@ -483,7 +473,7 @@
   - EXSMS (5.0.0):
     - UMCore
     - UMPermissionsInterface
-  - EXSpeech (5.0.0):
+  - EXSpeech (5.0.1):
     - UMCore
   - EXSQLite (5.0.0):
     - UMCore
@@ -496,7 +486,7 @@
   - EXVideoThumbnails (1.0.0):
     - UMCore
     - UMFileSystemInterface
-  - EXWebBrowser (5.0.0):
+  - EXWebBrowser (5.0.1):
     - UMCore
   - Fabric (1.10.1)
   - FBAudienceNetwork (5.1.1)
@@ -504,15 +494,15 @@
     - Bolts (~> 1.9)
   - FBSDKLoginKit (4.40.0):
     - FBSDKCoreKit
-  - Firebase/Core (6.1.0):
+  - Firebase/Core (6.2.0):
     - Firebase/CoreOnly
     - FirebaseAnalytics (= 6.0.1)
-  - Firebase/CoreOnly (6.1.0):
-    - FirebaseCore (= 6.0.1)
-  - Firebase/MLVision (6.1.0):
+  - Firebase/CoreOnly (6.2.0):
+    - FirebaseCore (= 6.0.2)
+  - Firebase/MLVision (6.2.0):
     - Firebase/CoreOnly
     - FirebaseMLVision (~> 0.16.0)
-  - Firebase/MLVisionFaceModel (6.1.0):
+  - Firebase/MLVisionFaceModel (6.2.0):
     - Firebase/CoreOnly
     - FirebaseMLVisionFaceModel (~> 0.16.0)
   - FirebaseAnalytics (6.0.1):
@@ -524,10 +514,10 @@
     - GoogleUtilities/Network (~> 6.0)
     - "GoogleUtilities/NSData+zlib (~> 6.0)"
     - nanopb (~> 0.3)
-  - FirebaseCore (6.0.1):
+  - FirebaseCore (6.0.2):
     - GoogleUtilities/Environment (~> 6.0)
     - GoogleUtilities/Logger (~> 6.0)
-  - FirebaseInstanceID (4.1.0):
+  - FirebaseInstanceID (4.1.1):
     - FirebaseCore (~> 6.0)
     - GoogleUtilities/Environment (~> 6.0)
     - GoogleUtilities/UserDefaults (~> 6.0)
@@ -605,23 +595,23 @@
     - GoogleToolboxForMac/Defines (= 2.2.0)
     - "GoogleToolboxForMac/NSString+URLArguments (= 2.2.0)"
   - "GoogleToolboxForMac/NSString+URLArguments (2.2.0)"
-  - GoogleUtilities/AppDelegateSwizzler (6.1.0):
+  - GoogleUtilities/AppDelegateSwizzler (6.2.0):
     - GoogleUtilities/Environment
     - GoogleUtilities/Logger
     - GoogleUtilities/Network
-  - GoogleUtilities/Environment (6.1.0)
-  - GoogleUtilities/Logger (6.1.0):
+  - GoogleUtilities/Environment (6.2.0)
+  - GoogleUtilities/Logger (6.2.0):
     - GoogleUtilities/Environment
-  - GoogleUtilities/MethodSwizzler (6.1.0):
+  - GoogleUtilities/MethodSwizzler (6.2.0):
     - GoogleUtilities/Logger
-  - GoogleUtilities/Network (6.1.0):
+  - GoogleUtilities/Network (6.2.0):
     - GoogleUtilities/Logger
     - "GoogleUtilities/NSData+zlib"
     - GoogleUtilities/Reachability
-  - "GoogleUtilities/NSData+zlib (6.1.0)"
-  - GoogleUtilities/Reachability (6.1.0):
+  - "GoogleUtilities/NSData+zlib (6.2.0)"
+  - GoogleUtilities/Reachability (6.2.0):
     - GoogleUtilities/Logger
-  - GoogleUtilities/UserDefaults (6.1.0):
+  - GoogleUtilities/UserDefaults (6.2.0):
     - GoogleUtilities/Logger
   - GTMSessionFetcher (1.2.2):
     - GTMSessionFetcher/Full (= 1.2.2)
@@ -635,7 +625,7 @@
     - nanopb/encode (= 0.3.901)
   - nanopb/decode (0.3.901)
   - nanopb/encode (0.3.901)
-  - Protobuf (3.7.0)
+  - Protobuf (3.8.0)
   - React (0.59.8):
     - React/Core (= 0.59.8)
   - React/ART (0.59.8):
@@ -1898,52 +1888,6 @@
   CocoaLumberjack: 2800c03334042fe80589423c8d80e582dcaec482
   Crashlytics: 5aa8e90dcbf2f34898b4f5a0037787531246cca0
   DoubleConversion: bb338842f62ab1d708ceb63ec3d999f0f3d98ecd
-<<<<<<< HEAD
-  EXAdsAdMob: 5ce2466385781af1bce7e1f4e65ab6e699b629a5
-  EXAdsFacebook: b7513c5416f11af199417c0204439b16918682a1
-  EXAmplitude: 045dcb9d348a97e849de6c47b3a3f510c5fdb3ca
-  EXAppAuth: 35d0b33cdbda3a3d1032c523ae24cdbfdb92f50b
-  EXAppLoaderProvider: 2aa91ff62be5c207a78914abe8b83ac4bc9ebd82
-  EXAV: 9aba34f004fffe8d67f0f677434c26cba59c9a90
-  EXBackgroundFetch: 7c0725d8617d0d2bcd8ba93135d8de59154ebe99
-  EXBarCodeScanner: e96d4e9c5a63ba857672224ea7670d9aa05d8546
-  EXBlur: 9d2c221bf92271af40043ac2f58bff162e33e35e
-  EXBrightness: 053cf76c5334219454f5bfb95e3ecb0d5c6c3822
-  EXCalendar: 89ba792443532ae40d00b26f2e0580aa27f61ccb
-  EXCamera: a3f7911a88c01af49f7b72896b86f2149819b370
-  EXConstants: 5b1120c05147563d46ad3ffb5580d05fba72c52e
-  EXContacts: e0b3af29dcd0f80e9b6e3344efc5716248af8866
-  EXCrypto: c94315abf3e2d5869fb8d1818aeffde5941e1e07
-  EXDocumentPicker: a829fb7bbbce9c7f38e3a7cfe0cf270b0ed58ae8
-  EXFacebook: 0fa051f027746b347396d11a4217fee0b4f740cd
-  EXFaceDetector: a4b43401aa93344d70338299b3b8d5427ae1d57b
-  EXFileSystem: 798c9935cd36836aad6cb658cfcfe081c04177bd
-  EXFont: 1bb6916864ffbba224edb4ee5c8d3d23255ebd04
-  EXGL: 68dae945a893552aa514da3247a9ccc4f9ff7398
-  EXGL-CPP: eba33b64c4d684168f6bbfb2f967b0fccbd8553e
-  EXGoogleSignIn: 7b784e4cef44db22e0ca48ead0c764eb70b71f34
-  EXHaptics: e2111193dd4365199f452c1647083f05c558b6b2
-  EXImageManipulator: e9fa08765ed4bd28ebcb5583d485fbd21dfb58b7
-  EXImagePicker: 5d630b700ee1621ef9cb3627cfa82bd232f8456b
-  EXKeepAwake: 760f66cc13a065ae5420337e776320b6926aa185
-  EXLinearGradient: 04e9ad673ed22da36b525288e35dd8abdc80be67
-  EXLocalAuthentication: 7297dd3ab7863006244b224257d2c80f4fdfe0df
-  EXLocalization: d32ed8407f260f49e65bbdbdcbc86d2770fb3e5b
-  EXLocation: cbaab1f8f3d380a623dd7ab47278b8ab29eb88ac
-  EXMailComposer: 5e4323fcc896077b765b5685ed5b84a7f8943626
-  EXMediaLibrary: 7003ef864a4269d85bdb90f3293e2d3754d568d1
-  EXPermissions: b8b26d3b2ff8550da3de0c89b505241b3b6681c0
-  EXPrint: 09bd73deed58b4d1f2a2d8a34a2ff2a47f28d363
-  EXRandom: 779b54dd614d218e5b4cd1cf2f05e2b556e07acb
-  EXSecureStore: 5db7ceecd17e0c6bbfaabb5057a65f45ff89ae59
-  EXSegment: 69a11e38e19907325cfb6b3c2d38b775fb7979c6
-  EXSensors: 8b158b4b24efa1a6ec7b1655f7b2b248b81e05fe
-  EXSharing: b01f40371b97d57adc48f15315289fde4c760e9c
-  EXSMS: ab22df196f24b151115857a27074d63a3aa5090c
-  EXSpeech: cb623acf6654d926373bd98e2c82071bf73bff77
-  EXSQLite: 4807ad4977eaa7809f3d2ec2968c302b38851ebd
-  EXTaskManager: d227e029a6cdb871d5042f884fc234536a9840e2
-=======
   EXAdsAdMob: fb69a1d1b0fbec35f513e1ba54814859d0a5f0b9
   EXAdsFacebook: 4e48bbd9bce73a8ccec1a192d2428dde8a262a0a
   EXAmplitude: 8d5088a567dc29ddd634d407577fbc846bcf4423
@@ -1957,11 +1901,11 @@
   EXCalendar: e0539468aae24ec9b40aff116319b2162edf0197
   EXCamera: 06d071d11378051a64bb057f4c1ee486eb69dccc
   EXConstants: f1d63f5bcf9a790fea747ceba6411b7814005191
-  EXContacts: bf2934834ce03cc72757f1286e48d611485ea629
-  EXCrypto: 56f8a80bc2f33dbb9fd6da7f72f14c737e1e84be
+  EXContacts: cba6db9b4d8ef590c2185711a648fa32d90041b9
+  EXCrypto: fdec92b3f9740e1c27858688d3cff33002f1ff44
   EXDocumentPicker: 03566e97f55139cf76e0a85b2afdb29abb3f46c8
   EXFacebook: 670578e816563084201dc850b91dc2b8b8578189
-  EXFaceDetector: 792006f355edf50b24486989688750f16640e553
+  EXFaceDetector: 7a74da1840b871fd7cc77b35f4e5dc0e9a64938e
   EXFileSystem: fd395ff6286bbcc355088f606116d094262b0463
   EXFont: 5f09ddaa51c0bbb7906f2ed61ea3de4491693e6b
   EXGL: 6091d335b1eb6db861c4366a0935c5974cd58ea3
@@ -1969,7 +1913,7 @@
   EXGoogleSignIn: 587267bcbf0a91ee43f0f330f8b635f478c87895
   EXHaptics: a64f2916f185d04069c13a3c8344505e905eb54d
   EXImageManipulator: ac30d215c758fac8fc538e36e7e8b3b764051fb9
-  EXImagePicker: 215e12ca7d90c89153b2938d7394a5083f081292
+  EXImagePicker: 20b9c4f2e31c76f50442030378aea86a0d76d55a
   EXKeepAwake: f32951b626366e82aeac9330060fff8139bdf67d
   EXLinearGradient: 300bcb612bdaf51a8ca4ee9ad6b6a23418e69736
   EXLocalAuthentication: 8e56d578de3eb01ddcb535346dc84fe306e46161
@@ -1985,20 +1929,19 @@
   EXSensors: 8a3357b51127d378e4a497e9ad7600ac08e64625
   EXSharing: 2081f6e359b965e5f78e0fd855c80581c2568260
   EXSMS: a9b5c82b4f290271779270eb51e2c3be80ab9dff
-  EXSpeech: 813993a8391ffece8d24219c4813d81499e2b424
+  EXSpeech: f776ab5b625dfb9df7806b22bdf54a99a27658b5
   EXSQLite: f9758487946197b7879c1d089d4104b0e1262bff
   EXTaskManager: 00fb4f979f079ab32a252997c560e06bdeada952
->>>>>>> af28e265
   EXVideoThumbnails: da67fad3894cbe6bbc82824cc771e84fded3180a
-  EXWebBrowser: b4d4b09020c16eabde86652667f31ff2e759a3eb
+  EXWebBrowser: 7851e76980a3abe7639c069aea965a326197b744
   Fabric: f6f21452846788bb44595d73e9909d79d328e617
   FBAudienceNetwork: 56c2dc9b5f075f4a9757d7dc8a83d3972270f645
   FBSDKCoreKit: ae214474b25033399c131dc81d258e412582a2ba
   FBSDKLoginKit: 7a1e411d46acc8834588eca437daf34de42e1d52
-  Firebase: 8d77bb33624ae9b62d745d82ec023de5f70f7e4f
+  Firebase: 5965bac23e7fcb5fa6d926ed429c9ecef8a2014e
   FirebaseAnalytics: 629301c2b9925f3537d4093a17a72751ae5b7084
-  FirebaseCore: 66bdef3b310a026880e2a5bc8aa586ab62ce4543
-  FirebaseInstanceID: 27bed93a59b6685f5c3e0c028a878a764fd75c33
+  FirebaseCore: b0f0262acebfa540e5f97b3832dbb13186980822
+  FirebaseInstanceID: cdb3827746d53ece7ae87a5c51c25c3055443366
   FirebaseMLCommon: d430756ba2a16bac8fefc81ea416e7f822f052fd
   FirebaseMLVision: 35d0a720334b141d70a55e7e817c1cac23f32285
   FirebaseMLVisionFaceModel: 897589c0a1d967739cdbb495cf4ca296f8750f75
@@ -2012,33 +1955,16 @@
   GoogleMobileVision: 31cfb4319fd0c03d80105680abd9eae9da5e3b47
   GoogleSignIn: 7ff245e1a7b26d379099d3243a562f5747e23d39
   GoogleToolboxForMac: ff31605b7d66400dcec09bed5861689aebadda4d
-  GoogleUtilities: 84df567c76ca84f67b7bb40e769fdd4acc746a10
+  GoogleUtilities: 996e0db07153674fd1b54b220fda3a3dc3547cba
   GTMSessionFetcher: 61bb0f61a4cb560030f1222021178008a5727a23
   JKBigInteger2: e91672035c42328c48b7dd015b66812ddf40ca9b
   lottie-ios: a50d5c0160425cd4b01b852bb9578963e6d92d31
   nanopb: 2901f78ea1b7b4015c860c2fdd1ea2fee1a18d48
-  Protobuf: 7a877b7f3e5964e3fce995e2eb323dbc6831bb5a
+  Protobuf: 3f617b9a6e73605565086864c9bc26b2bf2dd5a3
   React: 76e6aa2b87d05eb6cccb6926d72685c9a07df152
-<<<<<<< HEAD
   ReactABI31_0_0: 762390cfcc0328c935446e6df87eeaab618fd511
   ReactABI32_0_0: 75b3eb018616fd283bd5694756690d55385158ae
   ReactABI33_0_0: 7d8a8186d588a7c43e7ec78da70918607ec3452a
-  UMBarCodeScannerInterface: d9a24ff5756675bc975fac082937ea80de51201e
-  UMCameraInterface: 61ac4f95595f8dc334d9a844aaa155400eab3106
-  UMConstantsInterface: 0427b454145b0c97b02616d4f9be3a498d7686b6
-  UMCore: 06bace196fc934fe3991e036c677956e96bd9990
-  UMFaceDetectorInterface: 6481efce46681dc612c892d82de062ea7090662f
-  UMFileSystemInterface: 602be8a9600885fd3a54c769e5ef47a479794843
-  UMFontInterface: c1732640564e9d5fac46abcc9da26c4bdb94f4cf
-  UMImageLoaderInterface: 33d85e5118ad91dcbbeb11bfe358db20749b5475
-  UMPermissionsInterface: cd623846093edbeb1ebbda7cde2c75219ca80197
-  UMReactNativeAdapter: 4c1b9022b72f9553aee3445e3a4fc61bd0984910
-  UMSensorsInterface: 3b204eebe0fb2c108e7ba27ba91935376a722db1
-  UMTaskManagerInterface: a098e33ee92790cbfb61e3ba2511743c34811144
-=======
-  ReactABI31_0_0: 652618b7156380a24dcd1383aed1155dd4fdd5c4
-  ReactABI32_0_0: 82c6098bf1e2733b64b7145abff6a61d72b9af96
-  ReactABI33_0_0: 9372fb26376d854c380a885b84227d39a167e56c
   UMBarCodeScannerInterface: 1004fe3df1ca78c364e2e51e036f3a33c461e8e4
   UMCameraInterface: 56a8a7251c944deba01c889eb9dc33664bf8a42d
   UMConstantsInterface: a51e2c8fa14a87862676e2d31fcff8d45cb1801b
@@ -2051,16 +1977,11 @@
   UMReactNativeAdapter: 90b3418908718243f8073b297a116c52a7a0fe5a
   UMSensorsInterface: d438f93649e5467cb60ab2667d81e46e800b188b
   UMTaskManagerInterface: 796307812a43ec8e12130eeb8bdab5114a4a33cd
->>>>>>> af28e265
   yoga: 92b2102c3d373d1a790db4ab761d2b0ffc634f64
   yogaABI31_0_0: 52ac6cb3cb389bf301e284bb0139d86ffdcf2983
   yogaABI32_0_0: c1f9c3bc06b5adcc1285e151589f88fc13cf9ef9
   yogaABI33_0_0: aec4e4cfccfd36f11487aa0f2c678fe58ebf77bc
 
-<<<<<<< HEAD
 PODFILE CHECKSUM: dd106bfa835efbc6388b3d0b07257484e3c92ff8
-=======
-PODFILE CHECKSUM: 358169f20a3a30d9ecf4786b4504d8c73f17ac33
->>>>>>> af28e265
 
 COCOAPODS: 1.6.2