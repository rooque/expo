package expo.modules.battery;

import android.content.Context;

import java.util.HashMap;
import java.util.Map;

import org.unimodules.core.ExportedModule;
import org.unimodules.core.ModuleRegistry;
import org.unimodules.core.Promise;
import org.unimodules.core.interfaces.ExpoMethod;
import org.unimodules.core.interfaces.RegistryLifecycleListener;
import org.unimodules.core.interfaces.services.EventEmitter;

import android.content.Intent;
import android.content.IntentFilter;
import android.os.BatteryManager;
import android.os.Bundle;
import android.os.PowerManager;

public class BatteryModule extends ExportedModule implements RegistryLifecycleListener {
  private static final String NAME = "ExpoBattery";
  private static final String TAG = BatteryModule.class.getSimpleName();
  private static final String BATTERY_LEVEL_EVENT_NAME = "Expo.batteryLevelDidChange";
  private static final String BATTERY_CHARGED_EVENT_NAME = "Expo.batteryStateDidChange";
  private static final String POWERMODE_EVENT_NAME = "Expo.powerModeDidChange";

  private ModuleRegistry mModuleRegistry;
  static protected Context mContext;
  static private EventEmitter mEventEmitter;

  public BatteryModule(Context context) {
    super(context);
    mContext = context;
  }

  public enum BatteryState {
    UNKNOWN(0), UNPLUGGED(1), CHARGING(2), FULL(3);

    private final int value;

    BatteryState(int value) {
      this.value = value;
    }

    public int getValue() {
      return value;
    }
  }

  @Override
  public String getName() {
    return NAME;
  }

  @Override
  public Map<String, Object> getConstants() {
    final Map<String, Object> constants = new HashMap<>();
    constants.put("isSupported", true);
    return constants;
  }

  @Override
  public void onCreate(ModuleRegistry moduleRegistry) {
    mModuleRegistry = moduleRegistry;
    mEventEmitter = moduleRegistry.getModule(EventEmitter.class);
    mContext.registerReceiver(new BatteryStateReceiver(), new IntentFilter(Intent.ACTION_BATTERY_CHANGED));
    mContext.registerReceiver(new PowerSaverReceiver(), new IntentFilter("android.os.action.POWER_SAVE_MODE_CHANGED"));
    IntentFilter ifilter = new IntentFilter();
    ifilter.addAction(Intent.ACTION_BATTERY_LOW);
    ifilter.addAction(Intent.ACTION_BATTERY_OKAY);
    mContext.registerReceiver(new BatteryLevelReceiver(), ifilter);
  }

  static protected void onBatteryStateChange(BatteryState batteryState) {
    Bundle result = new Bundle();
    result.putInt("batteryState", batteryState.getValue());
    mEventEmitter.emit(BATTERY_CHARGED_EVENT_NAME, result);
  }

  static protected void onLowPowerModeChange(boolean lowPowerMode) {
    Bundle result = new Bundle();
    result.putBoolean("lowPowerMode", lowPowerMode);
    mEventEmitter.emit(POWERMODE_EVENT_NAME, result);
  }

  static protected void onBatteryLevelChange(float BatteryLevel) {
    Bundle result = new Bundle();
    result.putFloat("batteryLevel", BatteryLevel);
    mEventEmitter.emit(BATTERY_LEVEL_EVENT_NAME, result);
  }

  static protected BatteryState batteryStatusNativeToJS(int status) {
    if (status == BatteryManager.BATTERY_STATUS_FULL) {
      return BatteryState.FULL;
    } else if (status == BatteryManager.BATTERY_STATUS_CHARGING) {
      return BatteryState.CHARGING;
    } else if (status == BatteryManager.BATTERY_STATUS_NOT_CHARGING
        || status == BatteryManager.BATTERY_STATUS_DISCHARGING) {
      return BatteryState.UNPLUGGED;
    } else {
      return BatteryState.UNKNOWN;
    }
  }

  @ExpoMethod
  public void getBatteryLevelAsync(Promise promise) {
    Intent batteryIntent = mContext.getApplicationContext().registerReceiver(null,
        new IntentFilter(Intent.ACTION_BATTERY_CHANGED));
    if (batteryIntent == null) {
      promise.resolve(-1);
      return;
    }

    int level = batteryIntent.getIntExtra(BatteryManager.EXTRA_LEVEL, -1);
    int scale = batteryIntent.getIntExtra(BatteryManager.EXTRA_SCALE, -1);
    float batteryLevel = (level != -1 && scale != -1) ? level / (float) scale : -1;
    promise.resolve(batteryLevel);
  }

  @ExpoMethod
  public void getBatteryStateAsync(Promise promise) {
    Intent batteryIntent = mContext.getApplicationContext().registerReceiver(null,
        new IntentFilter(Intent.ACTION_BATTERY_CHANGED));
    if (batteryIntent == null) {
      promise.resolve(BatteryState.UNKNOWN.getValue());
      return;
    }

    int status = batteryIntent.getIntExtra(BatteryManager.EXTRA_STATUS, -1);
    promise.resolve(batteryStatusNativeToJS(status).getValue());
  }

  @ExpoMethod
  public void isLowPowerModeEnabledAsync(Promise promise) {
    promise.resolve(isLowPowerModeEnabled());
  }
<<<<<<< HEAD
=======

  @ExpoMethod
  public void getPowerStateAsync(Promise promise) {
    Bundle result = new Bundle();
    IntentFilter ifilter = new IntentFilter(Intent.ACTION_BATTERY_CHANGED);
    Intent batteryIntent = mContext.getApplicationContext().registerReceiver(null, ifilter);

    if (batteryIntent == null) {
      result.putFloat("batteryLevel", -1);
      result.putInt("batteryState", BatteryState.UNKNOWN.getValue());
    } else {
      int level = batteryIntent.getIntExtra(BatteryManager.EXTRA_LEVEL, -1);
      int scale = batteryIntent.getIntExtra(BatteryManager.EXTRA_SCALE, -1);
      float batteryLevel = (level != -1 && scale != -1) ? level / (float) scale : -1;
      result.putFloat("batteryLevel", batteryLevel);

      int status = batteryIntent.getIntExtra(BatteryManager.EXTRA_STATUS, -1);
      result.putInt("batteryState", batteryStatusNativeToJS(status).getValue());
    }
    result.putBoolean("lowPowerMode", isLowPowerModeEnabled());

    promise.resolve(result);
  }

  private boolean isLowPowerModeEnabled() {
    PowerManager powerManager = (PowerManager) mContext.getApplicationContext().getSystemService(Context.POWER_SERVICE);
    if (powerManager == null) {
      // We default to false on web and any future platforms that haven't been implemented yet
      return false;
    }

    return powerManager.isPowerSaveMode();
  }
>>>>>>> 3d9d8a0f
}<|MERGE_RESOLUTION|>--- conflicted
+++ resolved
@@ -135,40 +135,15 @@
   public void isLowPowerModeEnabledAsync(Promise promise) {
     promise.resolve(isLowPowerModeEnabled());
   }
-<<<<<<< HEAD
-=======
-
-  @ExpoMethod
-  public void getPowerStateAsync(Promise promise) {
-    Bundle result = new Bundle();
-    IntentFilter ifilter = new IntentFilter(Intent.ACTION_BATTERY_CHANGED);
-    Intent batteryIntent = mContext.getApplicationContext().registerReceiver(null, ifilter);
-
-    if (batteryIntent == null) {
-      result.putFloat("batteryLevel", -1);
-      result.putInt("batteryState", BatteryState.UNKNOWN.getValue());
-    } else {
-      int level = batteryIntent.getIntExtra(BatteryManager.EXTRA_LEVEL, -1);
-      int scale = batteryIntent.getIntExtra(BatteryManager.EXTRA_SCALE, -1);
-      float batteryLevel = (level != -1 && scale != -1) ? level / (float) scale : -1;
-      result.putFloat("batteryLevel", batteryLevel);
-
-      int status = batteryIntent.getIntExtra(BatteryManager.EXTRA_STATUS, -1);
-      result.putInt("batteryState", batteryStatusNativeToJS(status).getValue());
-    }
-    result.putBoolean("lowPowerMode", isLowPowerModeEnabled());
-
-    promise.resolve(result);
-  }
 
   private boolean isLowPowerModeEnabled() {
     PowerManager powerManager = (PowerManager) mContext.getApplicationContext().getSystemService(Context.POWER_SERVICE);
     if (powerManager == null) {
-      // We default to false on web and any future platforms that haven't been implemented yet
+      // We default to false on web and any future platforms that haven't been
+      // implemented yet
       return false;
     }
 
     return powerManager.isPowerSaveMode();
   }
->>>>>>> 3d9d8a0f
 }